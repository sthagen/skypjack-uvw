--- conflicted
+++ resolved
@@ -5,13 +5,7 @@
 #include <memory>
 #include <chrono>
 #include <uv.h>
-<<<<<<< HEAD
-#if not defined(__APPLE__)
- #include "error.h"
-#endif
-=======
 #include "event.hpp"
->>>>>>> 36613e50
 #include "handle.hpp"
 #include "util.hpp"
 
